module github.com/element-hq/dendrite

require (
	github.com/Arceliar/phony v0.0.0-20220903101357-530938a4b13d
	github.com/DATA-DOG/go-sqlmock v1.5.0
	github.com/MFAshby/stdemuxerhook v1.0.0
	github.com/Masterminds/semver/v3 v3.1.1
	github.com/blevesearch/bleve/v2 v2.4.0
	github.com/codeclysm/extract v2.2.0+incompatible
	github.com/coder/websocket v1.8.12
	github.com/cretz/bine v0.2.0
	github.com/dgraph-io/ristretto v0.2.0
	github.com/docker/docker v26.1.5+incompatible
	github.com/docker/go-connections v0.5.0
	github.com/eyedeekay/goSam v0.32.54
	github.com/eyedeekay/onramp v0.33.8
	github.com/getsentry/sentry-go v0.14.0
	github.com/gologme/log v1.3.0
	github.com/google/go-cmp v0.6.0
	github.com/google/uuid v1.6.0
	github.com/gorilla/mux v1.8.0
	github.com/gorilla/websocket v1.5.3
	github.com/kardianos/minwinsvc v1.0.2
	github.com/lib/pq v1.10.9
	github.com/matrix-org/dugong v0.0.0-20210921133753-66e6b1c67e2e
	github.com/matrix-org/go-sqlite3-js v0.0.0-20220419092513-28aa791a1c91
	github.com/matrix-org/gomatrix v0.0.0-20220926102614-ceba4d9f7530
	github.com/matrix-org/gomatrixserverlib v0.0.0-20250116181547-c4f1e01eab0d
	github.com/matrix-org/pinecone v0.11.1-0.20230810010612-ea4c33717fd7
	github.com/matrix-org/util v0.0.0-20221111132719-399730281e66
	github.com/mattn/go-sqlite3 v1.14.24
	github.com/nats-io/nats-server/v2 v2.10.24
	github.com/nats-io/nats.go v1.38.0
	github.com/nfnt/resize v0.0.0-20180221191011-83c6a9932646
	github.com/opentracing/opentracing-go v1.2.0
	github.com/patrickmn/go-cache v2.1.0+incompatible
	github.com/pkg/errors v0.9.1
	github.com/prometheus/client_golang v1.20.5
	github.com/sirupsen/logrus v1.9.3
	github.com/stretchr/testify v1.10.0
	github.com/tidwall/gjson v1.18.0
	github.com/tidwall/sjson v1.2.5
	github.com/uber/jaeger-client-go v2.30.0+incompatible
	github.com/uber/jaeger-lib v2.4.1+incompatible
	github.com/yggdrasil-network/yggdrasil-go v0.5.11
	github.com/yggdrasil-network/yggquic v0.0.0-20241212194307-0d495106021f
	go.uber.org/atomic v1.11.0
	golang.org/x/crypto v0.31.0
	golang.org/x/exp v0.0.0-20240719175910-8a7402abbf56
	golang.org/x/image v0.18.0
	golang.org/x/mobile v0.0.0-20240520174638-fa72addaaa1b
<<<<<<< HEAD
	golang.org/x/net v0.30.0
	golang.org/x/sync v0.9.0
	golang.org/x/term v0.25.0
=======
	golang.org/x/sync v0.10.0
	golang.org/x/term v0.27.0
>>>>>>> f4506a0d
	gopkg.in/h2non/bimg.v1 v1.1.9
	gopkg.in/yaml.v2 v2.4.0
	gotest.tools/v3 v3.5.1
	maunium.net/go/mautrix v0.15.1
	modernc.org/sqlite v1.34.5
)

require (
	github.com/Arceliar/ironwood v0.0.0-20241210120540-9deb08d9f8f9 // indirect
	github.com/HdrHistogram/hdrhistogram-go v1.1.2 // indirect
	github.com/Microsoft/go-winio v0.5.2 // indirect
	github.com/RoaringBitmap/roaring v1.2.3 // indirect
	github.com/beorn7/perks v1.0.1 // indirect
	github.com/bits-and-blooms/bitset v1.13.0 // indirect
	github.com/bits-and-blooms/bloom/v3 v3.7.0 // indirect
	github.com/blevesearch/bleve_index_api v1.1.6 // indirect
	github.com/blevesearch/geo v0.1.20 // indirect
	github.com/blevesearch/go-faiss v1.0.13 // indirect
	github.com/blevesearch/go-porterstemmer v1.0.3 // indirect
	github.com/blevesearch/gtreap v0.1.1 // indirect
	github.com/blevesearch/mmap-go v1.0.4 // indirect
	github.com/blevesearch/scorch_segment_api/v2 v2.2.9 // indirect
	github.com/blevesearch/segment v0.9.1 // indirect
	github.com/blevesearch/snowballstem v0.9.0 // indirect
	github.com/blevesearch/upsidedown_store_api v1.0.2 // indirect
	github.com/blevesearch/vellum v1.0.10 // indirect
	github.com/blevesearch/zapx/v11 v11.3.10 // indirect
	github.com/blevesearch/zapx/v12 v12.3.10 // indirect
	github.com/blevesearch/zapx/v13 v13.3.10 // indirect
	github.com/blevesearch/zapx/v14 v14.3.10 // indirect
	github.com/blevesearch/zapx/v15 v15.3.13 // indirect
	github.com/blevesearch/zapx/v16 v16.0.12 // indirect
	github.com/cespare/xxhash/v2 v2.3.0 // indirect
	github.com/containerd/log v0.1.0 // indirect
	github.com/davecgh/go-spew v1.1.1 // indirect
	github.com/distribution/reference v0.6.0 // indirect
	github.com/docker/go-units v0.5.0 // indirect
	github.com/dustin/go-humanize v1.0.1 // indirect
	github.com/eyedeekay/i2pkeys v0.33.8 // indirect
	github.com/eyedeekay/sam3 v0.33.8 // indirect
	github.com/felixge/httpsnoop v1.0.4 // indirect
	github.com/go-logr/logr v1.4.2 // indirect
	github.com/go-logr/stdr v1.2.2 // indirect
	github.com/go-task/slim-sprig v0.0.0-20230315185526-52ccab3ef572 // indirect
	github.com/gogo/protobuf v1.3.2 // indirect
	github.com/golang/geo v0.0.0-20210211234256-740aa86cb551 // indirect
	github.com/golang/protobuf v1.5.3 // indirect
	github.com/golang/snappy v0.0.4 // indirect
	github.com/google/pprof v0.0.0-20240409012703-83162a5b38cd // indirect
	github.com/h2non/filetype v1.1.3 // indirect
	github.com/hjson/hjson-go/v4 v4.4.0 // indirect
	github.com/json-iterator/go v1.1.12 // indirect
	github.com/juju/errors v1.0.0 // indirect
	github.com/klauspost/compress v1.17.11 // indirect
	github.com/mattn/go-colorable v0.1.13 // indirect
	github.com/mattn/go-isatty v0.0.20 // indirect
	github.com/minio/highwayhash v1.0.3 // indirect
	github.com/moby/docker-image-spec v1.3.1 // indirect
	github.com/moby/term v0.5.0 // indirect
	github.com/modern-go/concurrent v0.0.0-20180306012644-bacd9c7ef1dd // indirect
	github.com/modern-go/reflect2 v1.0.2 // indirect
	github.com/morikuni/aec v1.0.0 // indirect
	github.com/mschoch/smat v0.2.0 // indirect
	github.com/munnerz/goautoneg v0.0.0-20191010083416-a7dc8b61c822 // indirect
	github.com/nats-io/jwt/v2 v2.7.3 // indirect
	github.com/nats-io/nkeys v0.4.9 // indirect
	github.com/nats-io/nuid v1.0.1 // indirect
	github.com/ncruces/go-strftime v0.1.9 // indirect
	github.com/onsi/ginkgo/v2 v2.11.0 // indirect
	github.com/opencontainers/go-digest v1.0.0 // indirect
	github.com/opencontainers/image-spec v1.0.3-0.20211202183452-c5a74bcca799 // indirect
	github.com/pmezard/go-difflib v1.0.0 // indirect
	github.com/prometheus/client_model v0.6.1 // indirect
	github.com/prometheus/common v0.55.0 // indirect
	github.com/prometheus/procfs v0.15.1 // indirect
	github.com/quic-go/quic-go v0.46.0 // indirect
	github.com/remyoudompheng/bigfft v0.0.0-20230129092748-24d4a6f8daec // indirect
	github.com/rogpeppe/go-internal v1.13.1 // indirect
	github.com/rs/zerolog v1.29.1 // indirect
	github.com/tidwall/match v1.1.1 // indirect
	github.com/tidwall/pretty v1.2.1 // indirect
	github.com/wlynxg/anet v0.0.5 // indirect
	go.etcd.io/bbolt v1.3.7 // indirect
	go.opentelemetry.io/contrib/instrumentation/net/http/otelhttp v0.53.0 // indirect
	go.opentelemetry.io/otel v1.32.0 // indirect
	go.opentelemetry.io/otel/exporters/otlp/otlptrace/otlptracehttp v1.32.0 // indirect
	go.opentelemetry.io/otel/metric v1.32.0 // indirect
	go.opentelemetry.io/otel/sdk v1.32.0 // indirect
	go.opentelemetry.io/otel/trace v1.32.0 // indirect
	go.uber.org/mock v0.4.0 // indirect
<<<<<<< HEAD
	golang.org/x/mod v0.18.0 // indirect
	golang.org/x/sys v0.27.0 // indirect
	golang.org/x/text v0.20.0 // indirect
	golang.org/x/time v0.6.0 // indirect
	golang.org/x/tools v0.22.0 // indirect
=======
	golang.org/x/mod v0.19.0 // indirect
	golang.org/x/net v0.33.0 // indirect
	golang.org/x/sys v0.28.0 // indirect
	golang.org/x/text v0.21.0 // indirect
	golang.org/x/time v0.8.0 // indirect
	golang.org/x/tools v0.23.0 // indirect
>>>>>>> f4506a0d
	google.golang.org/protobuf v1.35.1 // indirect
	gopkg.in/macaroon.v2 v2.1.0 // indirect
	gopkg.in/yaml.v3 v3.0.1 // indirect
	maunium.net/go/maulogger/v2 v2.4.1 // indirect
	modernc.org/libc v1.55.3 // indirect
	modernc.org/mathutil v1.6.0 // indirect
	modernc.org/memory v1.8.0 // indirect
	nhooyr.io/websocket v1.8.7 // indirect
)

go 1.22

toolchain go1.23.2<|MERGE_RESOLUTION|>--- conflicted
+++ resolved
@@ -49,14 +49,9 @@
 	golang.org/x/exp v0.0.0-20240719175910-8a7402abbf56
 	golang.org/x/image v0.18.0
 	golang.org/x/mobile v0.0.0-20240520174638-fa72addaaa1b
-<<<<<<< HEAD
-	golang.org/x/net v0.30.0
-	golang.org/x/sync v0.9.0
-	golang.org/x/term v0.25.0
-=======
+	golang.org/x/net v0.33.0
 	golang.org/x/sync v0.10.0
 	golang.org/x/term v0.27.0
->>>>>>> f4506a0d
 	gopkg.in/h2non/bimg.v1 v1.1.9
 	gopkg.in/yaml.v2 v2.4.0
 	gotest.tools/v3 v3.5.1
@@ -147,20 +142,11 @@
 	go.opentelemetry.io/otel/sdk v1.32.0 // indirect
 	go.opentelemetry.io/otel/trace v1.32.0 // indirect
 	go.uber.org/mock v0.4.0 // indirect
-<<<<<<< HEAD
-	golang.org/x/mod v0.18.0 // indirect
-	golang.org/x/sys v0.27.0 // indirect
-	golang.org/x/text v0.20.0 // indirect
-	golang.org/x/time v0.6.0 // indirect
-	golang.org/x/tools v0.22.0 // indirect
-=======
 	golang.org/x/mod v0.19.0 // indirect
-	golang.org/x/net v0.33.0 // indirect
 	golang.org/x/sys v0.28.0 // indirect
 	golang.org/x/text v0.21.0 // indirect
 	golang.org/x/time v0.8.0 // indirect
 	golang.org/x/tools v0.23.0 // indirect
->>>>>>> f4506a0d
 	google.golang.org/protobuf v1.35.1 // indirect
 	gopkg.in/macaroon.v2 v2.1.0 // indirect
 	gopkg.in/yaml.v3 v3.0.1 // indirect
