module github.com/element-hq/dendrite

require (
	github.com/Arceliar/phony v0.0.0-20220903101357-530938a4b13d
	github.com/DATA-DOG/go-sqlmock v1.5.0
	github.com/MFAshby/stdemuxerhook v1.0.0
	github.com/Masterminds/semver/v3 v3.1.1
	github.com/blevesearch/bleve/v2 v2.4.0
	github.com/codeclysm/extract v2.2.0+incompatible
	github.com/cretz/bine v0.2.0
	github.com/dgraph-io/ristretto v0.1.1
	github.com/docker/docker v25.0.6+incompatible
	github.com/docker/go-connections v0.4.0
	github.com/eyedeekay/goSam v0.32.54
	github.com/eyedeekay/onramp v0.33.8
	github.com/getsentry/sentry-go v0.14.0
	github.com/gologme/log v1.3.0
	github.com/google/go-cmp v0.6.0
	github.com/google/uuid v1.6.0
	github.com/gorilla/mux v1.8.0
	github.com/gorilla/websocket v1.5.0
	github.com/kardianos/minwinsvc v1.0.2
	github.com/lib/pq v1.10.9
	github.com/matrix-org/dugong v0.0.0-20210921133753-66e6b1c67e2e
	github.com/matrix-org/go-sqlite3-js v0.0.0-20220419092513-28aa791a1c91
	github.com/matrix-org/gomatrix v0.0.0-20220926102614-ceba4d9f7530
	github.com/matrix-org/gomatrixserverlib v0.0.0-20240910190622-2c764912ce93
	github.com/matrix-org/pinecone v0.11.1-0.20230810010612-ea4c33717fd7
	github.com/matrix-org/util v0.0.0-20221111132719-399730281e66
	github.com/mattn/go-sqlite3 v1.14.22
	github.com/nats-io/nats-server/v2 v2.10.20
	github.com/nats-io/nats.go v1.36.0
	github.com/nfnt/resize v0.0.0-20180221191011-83c6a9932646
	github.com/opentracing/opentracing-go v1.2.0
	github.com/patrickmn/go-cache v2.1.0+incompatible
	github.com/pkg/errors v0.9.1
	github.com/prometheus/client_golang v1.19.1
	github.com/sirupsen/logrus v1.9.3
	github.com/stretchr/testify v1.9.0
	github.com/tidwall/gjson v1.18.0
	github.com/tidwall/sjson v1.2.5
	github.com/uber/jaeger-client-go v2.30.0+incompatible
	github.com/uber/jaeger-lib v2.4.1+incompatible
	github.com/yggdrasil-network/yggdrasil-go v0.5.6
	github.com/yggdrasil-network/yggquic v0.0.0-20240802104827-b4e97a928967
	go.uber.org/atomic v1.11.0
	golang.org/x/crypto v0.28.0
	golang.org/x/exp v0.0.0-20240506185415-9bf2ced13842
	golang.org/x/image v0.18.0
	golang.org/x/mobile v0.0.0-20240520174638-fa72addaaa1b
<<<<<<< HEAD
	golang.org/x/net v0.29.0
	golang.org/x/sync v0.8.0
	golang.org/x/term v0.24.0
=======
	golang.org/x/sync v0.9.0
	golang.org/x/term v0.25.0
>>>>>>> 7cc7ebb4
	gopkg.in/h2non/bimg.v1 v1.1.9
	gopkg.in/yaml.v2 v2.4.0
	gotest.tools/v3 v3.4.0
	maunium.net/go/mautrix v0.15.1
	modernc.org/sqlite v1.29.5
	nhooyr.io/websocket v1.8.7
)

require (
	github.com/Arceliar/ironwood v0.0.0-20240529054413-b8e59574e2b2 // indirect
	github.com/HdrHistogram/hdrhistogram-go v1.1.2 // indirect
	github.com/Microsoft/go-winio v0.5.2 // indirect
	github.com/RoaringBitmap/roaring v1.2.3 // indirect
	github.com/beorn7/perks v1.0.1 // indirect
	github.com/bits-and-blooms/bitset v1.13.0 // indirect
	github.com/bits-and-blooms/bloom/v3 v3.7.0 // indirect
	github.com/blevesearch/bleve_index_api v1.1.6 // indirect
	github.com/blevesearch/geo v0.1.20 // indirect
	github.com/blevesearch/go-faiss v1.0.13 // indirect
	github.com/blevesearch/go-porterstemmer v1.0.3 // indirect
	github.com/blevesearch/gtreap v0.1.1 // indirect
	github.com/blevesearch/mmap-go v1.0.4 // indirect
	github.com/blevesearch/scorch_segment_api/v2 v2.2.9 // indirect
	github.com/blevesearch/segment v0.9.1 // indirect
	github.com/blevesearch/snowballstem v0.9.0 // indirect
	github.com/blevesearch/upsidedown_store_api v1.0.2 // indirect
	github.com/blevesearch/vellum v1.0.10 // indirect
	github.com/blevesearch/zapx/v11 v11.3.10 // indirect
	github.com/blevesearch/zapx/v12 v12.3.10 // indirect
	github.com/blevesearch/zapx/v13 v13.3.10 // indirect
	github.com/blevesearch/zapx/v14 v14.3.10 // indirect
	github.com/blevesearch/zapx/v15 v15.3.13 // indirect
	github.com/blevesearch/zapx/v16 v16.0.12 // indirect
	github.com/cespare/xxhash/v2 v2.2.0 // indirect
	github.com/containerd/log v0.1.0 // indirect
	github.com/davecgh/go-spew v1.1.1 // indirect
	github.com/distribution/reference v0.6.0 // indirect
	github.com/docker/go-units v0.5.0 // indirect
	github.com/dustin/go-humanize v1.0.1 // indirect
	github.com/eyedeekay/i2pkeys v0.33.8 // indirect
	github.com/eyedeekay/sam3 v0.33.8 // indirect
	github.com/felixge/httpsnoop v1.0.4 // indirect
	github.com/go-logr/logr v1.4.2 // indirect
	github.com/go-logr/stdr v1.2.2 // indirect
	github.com/go-task/slim-sprig v0.0.0-20230315185526-52ccab3ef572 // indirect
	github.com/gogo/protobuf v1.3.2 // indirect
	github.com/golang/geo v0.0.0-20210211234256-740aa86cb551 // indirect
	github.com/golang/glog v1.0.0 // indirect
	github.com/golang/protobuf v1.5.3 // indirect
	github.com/golang/snappy v0.0.4 // indirect
	github.com/google/pprof v0.0.0-20230808223545-4887780b67fb // indirect
	github.com/h2non/filetype v1.1.3 // indirect
	github.com/hashicorp/golang-lru/v2 v2.0.7 // indirect
	github.com/hjson/hjson-go/v4 v4.4.0 // indirect
	github.com/json-iterator/go v1.1.12 // indirect
	github.com/juju/errors v1.0.0 // indirect
	github.com/klauspost/compress v1.17.9 // indirect
	github.com/mattn/go-colorable v0.1.13 // indirect
	github.com/mattn/go-isatty v0.0.19 // indirect
	github.com/minio/highwayhash v1.0.3 // indirect
	github.com/moby/term v0.5.0 // indirect
	github.com/modern-go/concurrent v0.0.0-20180306012644-bacd9c7ef1dd // indirect
	github.com/modern-go/reflect2 v1.0.2 // indirect
	github.com/morikuni/aec v1.0.0 // indirect
	github.com/mschoch/smat v0.2.0 // indirect
	github.com/nats-io/jwt/v2 v2.5.8 // indirect
	github.com/nats-io/nkeys v0.4.7 // indirect
	github.com/nats-io/nuid v1.0.1 // indirect
	github.com/ncruces/go-strftime v0.1.9 // indirect
	github.com/onsi/ginkgo/v2 v2.11.0 // indirect
	github.com/opencontainers/go-digest v1.0.0 // indirect
	github.com/opencontainers/image-spec v1.0.3-0.20211202183452-c5a74bcca799 // indirect
	github.com/pmezard/go-difflib v1.0.0 // indirect
	github.com/prometheus/client_model v0.5.0 // indirect
	github.com/prometheus/common v0.48.0 // indirect
	github.com/prometheus/procfs v0.12.0 // indirect
	github.com/quic-go/quic-go v0.45.2 // indirect
	github.com/remyoudompheng/bigfft v0.0.0-20230129092748-24d4a6f8daec // indirect
	github.com/rogpeppe/go-internal v1.13.1 // indirect
	github.com/rs/zerolog v1.29.1 // indirect
	github.com/tidwall/match v1.1.1 // indirect
	github.com/tidwall/pretty v1.2.1 // indirect
	go.etcd.io/bbolt v1.3.7 // indirect
	go.opentelemetry.io/contrib/instrumentation/net/http/otelhttp v0.53.0 // indirect
	go.opentelemetry.io/otel v1.32.0 // indirect
	go.opentelemetry.io/otel/exporters/otlp/otlptrace/otlptracehttp v1.32.0 // indirect
	go.opentelemetry.io/otel/metric v1.32.0 // indirect
	go.opentelemetry.io/otel/sdk v1.32.0 // indirect
	go.opentelemetry.io/otel/trace v1.32.0 // indirect
	go.uber.org/mock v0.4.0 // indirect
<<<<<<< HEAD
	golang.org/x/mod v0.17.0 // indirect
	golang.org/x/sys v0.25.0 // indirect
	golang.org/x/text v0.18.0 // indirect
=======
	golang.org/x/mod v0.18.0 // indirect
	golang.org/x/net v0.30.0 // indirect
	golang.org/x/sys v0.27.0 // indirect
	golang.org/x/text v0.20.0 // indirect
>>>>>>> 7cc7ebb4
	golang.org/x/time v0.6.0 // indirect
	golang.org/x/tools v0.22.0 // indirect
	google.golang.org/protobuf v1.35.1 // indirect
	gopkg.in/macaroon.v2 v2.1.0 // indirect
	gopkg.in/yaml.v3 v3.0.1 // indirect
	maunium.net/go/maulogger/v2 v2.4.1 // indirect
	modernc.org/gc/v3 v3.0.0-20240107210532-573471604cb6 // indirect
	modernc.org/libc v1.41.0 // indirect
	modernc.org/mathutil v1.6.0 // indirect
	modernc.org/memory v1.7.2 // indirect
	modernc.org/strutil v1.2.0 // indirect
	modernc.org/token v1.1.0 // indirect
)

go 1.22

toolchain go1.23.2<|MERGE_RESOLUTION|>--- conflicted
+++ resolved
@@ -48,14 +48,9 @@
 	golang.org/x/exp v0.0.0-20240506185415-9bf2ced13842
 	golang.org/x/image v0.18.0
 	golang.org/x/mobile v0.0.0-20240520174638-fa72addaaa1b
-<<<<<<< HEAD
 	golang.org/x/net v0.29.0
-	golang.org/x/sync v0.8.0
-	golang.org/x/term v0.24.0
-=======
 	golang.org/x/sync v0.9.0
 	golang.org/x/term v0.25.0
->>>>>>> 7cc7ebb4
 	gopkg.in/h2non/bimg.v1 v1.1.9
 	gopkg.in/yaml.v2 v2.4.0
 	gotest.tools/v3 v3.4.0
@@ -146,16 +141,10 @@
 	go.opentelemetry.io/otel/sdk v1.32.0 // indirect
 	go.opentelemetry.io/otel/trace v1.32.0 // indirect
 	go.uber.org/mock v0.4.0 // indirect
-<<<<<<< HEAD
-	golang.org/x/mod v0.17.0 // indirect
-	golang.org/x/sys v0.25.0 // indirect
-	golang.org/x/text v0.18.0 // indirect
-=======
 	golang.org/x/mod v0.18.0 // indirect
 	golang.org/x/net v0.30.0 // indirect
 	golang.org/x/sys v0.27.0 // indirect
 	golang.org/x/text v0.20.0 // indirect
->>>>>>> 7cc7ebb4
 	golang.org/x/time v0.6.0 // indirect
 	golang.org/x/tools v0.22.0 // indirect
 	google.golang.org/protobuf v1.35.1 // indirect
